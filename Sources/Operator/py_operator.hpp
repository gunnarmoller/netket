// Copyright 2018 The Simons Foundation, Inc. - All Rights Reserved.
//
// Licensed under the Apache License, Version 2.0 (the "License");
// you may not use this file except in compliance with the License.
// You may obtain a copy of the License at
//
//    http://www.apache.org/licenses/LICENSE-2.0
//
// Unless required by applicable law or agreed to in writing, software
// distributed under the License is distributed on an "AS IS" BASIS,
// WITHOUT WARRANTIES OR CONDITIONS OF ANY KIND, either express or implied.
// See the License for the specific language governing permissions and
// limitations under the License.

#ifndef NETKET_PYOPERATOR_HPP
#define NETKET_PYOPERATOR_HPP

#include <pybind11/complex.h>
#include <pybind11/eigen.h>
#include <pybind11/pybind11.h>
#include <pybind11/stl.h>
#include <pybind11/stl_bind.h>
#include <Eigen/Sparse>
#include <Eigen/SparseCore>
#include <complex>
#include <tuple>
#include <vector>
#include "abstract_operator.hpp"
#include "py_bosonhubbard.hpp"
#include "py_graph_operator.hpp"
#include "py_local_liouvillian.hpp"
#include "py_local_operator.hpp"
#include "py_pauli_strings.hpp"
namespace py = pybind11;

namespace netket {

void AddOperatorModule(py::module m) {
  auto subm = m.def_submodule("operator");

  auto op =
      py::class_<AbstractOperator, std::shared_ptr<AbstractOperator>>(
          m, "Operator", R"EOF(
      Abstract class for quantum Operators. This class prototypes the methods
      needed by a class satisfying the Operator concept. Users interested in
      implementing new quantum Operators should derive they own class from this
      class
       )EOF")
          .def("get_conn",
               [](AbstractOperator& op,
                  py::array_t<double, py::array::c_style> samples) {
                 switch (samples.ndim()) {
                   case 2:
                     return py::cast(
                         op.GetConn(Eigen::Map<const RowMatrix<double>>{
                             samples.data(), samples.shape(0),
                             samples.shape(1)}));
                   case 1: {
                     auto conns =
                         op.GetConn(Eigen::Map<const RowMatrix<double>>{
                             samples.data(), 1, samples.shape(0)});

                     return py::cast(
                         std::tuple<RowMatrix<double>, Eigen::VectorXcd>(
                             std::get<0>(conns)[0], std::get<1>(conns)[0]));
                   }
                   default:
                     NETKET_CHECK(false, InvalidInputError,
                                  "samples has wrong dimension: "
                                      << samples.ndim()
                                      << "; expected either 1 or 2");
                 }
               },
               py::arg("v"), R"EOF(
       Member function finding the connected elements of the Operator. Starting
       from a given visible state v, it finds all other visible states v' such
       that the matrix element :math:`O(v,v')` is different from zero. In general there
       will be several different connected visible units satisfying this
       condition, and they are denoted here :math:`v'(k)`, for :math:`k=0,1...N_{\mathrm{connected}}`.

       Args:
           v: A constant reference to the visible configuration.

       )EOF")
          .def_property_readonly(
              "hilbert", &AbstractOperator::GetHilbert,
              R"EOF(netket.hilbert.Hilbert: ``Hilbert`` space of operator.)EOF")
          .def("to_sparse", &AbstractOperator::ToSparse,
               R"EOF(
         Returns the sparse matrix representation of the operator. Note that, in general,
         the size of the matrix is exponential in the number of quantum
         numbers, and this operation should thus only be performed for
         low-dimensional Hilbert spaces or sufficiently sparse operators.

         This method requires an indexable Hilbert space.
         )EOF")
          .def("to_dense", &AbstractOperator::ToDense,
               R"EOF(
         Returns the dense matrix representation of the operator. Note that, in general,
         the size of the matrix is exponential in the number of quantum
         numbers, and this operation should thus only be performed for
         low-dimensional Hilbert spaces.

         This method requires an indexable Hilbert space.
         )EOF")
          .def(
              "to_linear_operator",
              [](py::object py_self) {
                const auto* cxx_self = py_self.cast<AbstractOperator const*>();
                const auto dtype =
                    py::module::import("numpy").attr("complex128");
                const auto linear_operator =
                    py::module::import("scipy.sparse.linalg")
                        .attr("LinearOperator");
                const auto dim = cxx_self->Dimension();
                return linear_operator(
                    py::arg{"shape"} = std::make_tuple(dim, dim),
                    py::arg{"matvec"} = py::cpp_function(
                        // TODO: Does this copy data?
                        [py_self, cxx_self](const Eigen::VectorXcd& x) {
                          return cxx_self->Apply(x);
                        }),
                    py::arg{"dtype"} = dtype);
              },
              R"EOF(
        Converts `Operator` to `scipy.sparse.linalg.LinearOperator`.

        This method requires an indexable Hilbert space.
          )EOF")
          .def("__call__", &AbstractOperator::Apply,
               R"EOF(
        Applies the operator to a state.
            )EOF");

  AddBoseHubbard(subm);
  AddLocalOperator(subm);
  AddGraphOperator(subm);
  AddPauliStrings(subm);
  AddLocalSuperOperatorModule(subm);

  subm.def(
      "_local_values_kernel",
      [](Eigen::Ref<const Eigen::VectorXcd> log_vals_zero,
         const std::vector<Eigen::Ref<const Eigen::VectorXcd>>& log_vals_prime,
         const std::vector<Eigen::Ref<const Eigen::VectorXcd>>& mels,
         Eigen::Ref<Eigen::VectorXcd> local_vals) {
        for (std::size_t k = 0; k < mels.size(); k++) {
          local_vals(k) = (mels[k].array() *
                           (log_vals_prime[k].array() - log_vals_zero(k)).exp())
                              .sum();
        }
      });

<<<<<<< HEAD
  subm.def("_rotated_grad_kernel",
           [](Eigen::Ref<const Eigen::ArrayXcd> log_vals_prime,
              Eigen::Ref<const Eigen::ArrayXcd> mels,
              Eigen::Ref<Eigen::ArrayXcd> vec) {
             const auto max_log_val = log_vals_prime.real().maxCoeff();

             vec = (mels * (log_vals_prime - max_log_val).exp()).conjugate();
             vec /= vec.sum();
           });
=======
  subm.def(
      "_der_local_values_notcentered_kernel",
      [](Eigen::Ref<const Eigen::VectorXcd> log_vals_zero,
         const std::vector<Eigen::Ref<const Eigen::VectorXcd>>& log_vals_prime,
         const std::vector<Eigen::Ref<const Eigen::VectorXcd>>& mels,
         const std::vector<Eigen::Ref<const RowMatrix<Complex>>>& der_log_vals,
         //   Eigen::Ref<Eigen::VectorXcd> local_vals,
         Eigen::Ref<RowMatrix<Complex>> der_local_vals) {
        Eigen::VectorXcd tmp = Eigen::VectorXcd(1);
        for (std::size_t k = 0; k < mels.size(); k++) {
          tmp.resize(log_vals_prime[k].size());

          tmp = (mels[k].array() *
                 (log_vals_prime[k].array() - log_vals_zero(k)).exp());

          // Computing the local_val is not needed, but it's almost for free so
          // we might as well return this too.
          // local_vals(k) = tmp.sum();

          der_local_vals.row(k) =
              (der_log_vals[k].array().colwise() * tmp.array()).colwise().sum();
        }
      });

  subm.def(
      "_der_local_values_kernel",
      [](Eigen::Ref<const Eigen::VectorXcd> log_vals_zero,
         const std::vector<Eigen::Ref<const Eigen::VectorXcd>>& log_vals_prime,
         const std::vector<Eigen::Ref<const Eigen::VectorXcd>>& mels,
         const Eigen::Ref<const RowMatrix<Complex>>& der_log_zero,
         const std::vector<Eigen::Ref<const RowMatrix<Complex>>>& der_log_vals,
         //   Eigen::Ref<Eigen::VectorXcd> local_vals,
         Eigen::Ref<RowMatrix<Complex>> der_local_vals) {
        for (std::size_t k = 0; k < mels.size(); k++) {
          auto tmp = (mels[k].array() *
                      (log_vals_prime[k].array() - log_vals_zero(k)).exp());

          // Computing the local_val is not needed, but it's almost for free so
          // we might as well return this too.
          // local_vals(k) = tmp.sum();

          der_local_vals.row(k) =
              ((der_log_vals[k].colwise() - der_log_zero.col(k))
                   .array()
                   .colwise() *
               tmp.array())
                  .colwise()
                  .sum();
        }
      });
  ;
>>>>>>> 834c826b
}
}  // namespace netket

#endif<|MERGE_RESOLUTION|>--- conflicted
+++ resolved
@@ -151,7 +151,6 @@
         }
       });
 
-<<<<<<< HEAD
   subm.def("_rotated_grad_kernel",
            [](Eigen::Ref<const Eigen::ArrayXcd> log_vals_prime,
               Eigen::Ref<const Eigen::ArrayXcd> mels,
@@ -161,7 +160,7 @@
              vec = (mels * (log_vals_prime - max_log_val).exp()).conjugate();
              vec /= vec.sum();
            });
-=======
+
   subm.def(
       "_der_local_values_notcentered_kernel",
       [](Eigen::Ref<const Eigen::VectorXcd> log_vals_zero,
@@ -212,8 +211,7 @@
                   .sum();
         }
       });
-  ;
->>>>>>> 834c826b
+  
 }
 }  // namespace netket
 
