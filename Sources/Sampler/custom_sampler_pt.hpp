--- conflicted
+++ resolved
@@ -215,15 +215,8 @@
 
   // computes the probability to exchange two replicas
   double ExchangeProb(int r1, int r2) {
-<<<<<<< HEAD
-    const double lf1 =
-        2 * std::real(GetMachine().LogValSingle(v_[r1], lt_[r1]));
-    const double lf2 =
-        2 * std::real(GetMachine().LogValSingle(v_[r2], lt_[r2]));
-=======
-    const auto lf1 = GetMachine().LogVal(v_[r1], lt_[r1]);
-    const auto lf2 = GetMachine().LogVal(v_[r2], lt_[r2]);
->>>>>>> 1fefdb3c
+    const auto lf1 = GetMachine().LogValSingle(v_[r1], lt_[r1]);
+    const auto lf2 = GetMachine().LogValSingle(v_[r2], lt_[r2]);
 
     return this->GetMachineFunc()(
         std::exp((beta_[r1] - beta_[r2]) * (lf2 - lf1)));
